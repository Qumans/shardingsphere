/*
 * Licensed to the Apache Software Foundation (ASF) under one or more
 * contributor license agreements.  See the NOTICE file distributed with
 * this work for additional information regarding copyright ownership.
 * The ASF licenses this file to You under the Apache License, Version 2.0
 * (the "License"); you may not use this file except in compliance with
 * the License.  You may obtain a copy of the License at
 *
 *     http://www.apache.org/licenses/LICENSE-2.0
 *
 * Unless required by applicable law or agreed to in writing, software
 * distributed under the License is distributed on an "AS IS" BASIS,
 * WITHOUT WARRANTIES OR CONDITIONS OF ANY KIND, either express or implied.
 * See the License for the specific language governing permissions and
 * limitations under the License.
 */

package org.apache.shardingsphere.shardingjdbc.spring.boot.type;

import lombok.SneakyThrows;
import org.apache.commons.dbcp2.BasicDataSource;
import org.apache.shardingsphere.core.constant.properties.ShardingProperties;
import org.apache.shardingsphere.core.constant.properties.ShardingPropertiesConstant;
import org.apache.shardingsphere.core.rule.DataNode;
import org.apache.shardingsphere.core.rule.EncryptRule;
import org.apache.shardingsphere.core.rule.ShardingRule;
import org.apache.shardingsphere.core.rule.TableRule;
import org.apache.shardingsphere.core.strategy.route.inline.InlineShardingStrategy;
import org.apache.shardingsphere.shardingjdbc.jdbc.core.context.ShardingRuntimeContext;
import org.apache.shardingsphere.shardingjdbc.jdbc.core.datasource.ShardingDataSource;
import org.apache.shardingsphere.shardingjdbc.spring.boot.fixture.TestShardingEncryptor;
import org.junit.Test;
import org.junit.runner.RunWith;
import org.springframework.boot.autoconfigure.SpringBootApplication;
import org.springframework.boot.test.context.SpringBootTest;
import org.springframework.test.context.ActiveProfiles;
import org.springframework.test.context.junit4.SpringJUnit4ClassRunner;

import javax.annotation.Resource;
import javax.sql.DataSource;
import java.lang.reflect.Field;

import static org.hamcrest.CoreMatchers.instanceOf;
import static org.hamcrest.CoreMatchers.is;
import static org.junit.Assert.assertThat;
import static org.junit.Assert.assertTrue;

@RunWith(SpringJUnit4ClassRunner.class)
@SpringBootTest(classes = SpringBootShardingTest.class)
@SpringBootApplication
@ActiveProfiles("sharding")
public class SpringBootShardingTest {
    
    @Resource
    private DataSource dataSource;
    
    @Test
    public void assertWithShardingDataSource() {
        assertThat(dataSource, instanceOf(ShardingDataSource.class));
        ShardingRuntimeContext runtimeContext = getFieldValue("runtimeContext", ShardingDataSource.class, dataSource);
        for (DataSource each : ((ShardingDataSource) dataSource).getDataSourceMap().values()) {
            assertThat(((BasicDataSource) each).getMaxTotal(), is(100));
        }
        assertTrue(runtimeContext.getShardingProperties().<Boolean>getValue(ShardingPropertiesConstant.SQL_SHOW));
        ShardingProperties shardingProperties = runtimeContext.getShardingProperties();
        assertTrue((Boolean) shardingProperties.getValue(ShardingPropertiesConstant.SQL_SHOW));
        assertThat((Integer) shardingProperties.getValue(ShardingPropertiesConstant.EXECUTOR_SIZE), is(100));
<<<<<<< HEAD
        EncryptRule encryptRule = shardingContext.getRule().getEncryptRule();
        assertThat(encryptRule.getEncryptTableNames().iterator().next(), is("t_order"));
        assertThat(encryptRule.getAssistedQueryAndPlainColumnCount("t_order"), is(0));
        assertThat(encryptRule.getShardingEncryptor("t_order", "pwd2").get(), instanceOf(TestShardingEncryptor.class));
=======
        EncryptEngine encryptEngine = runtimeContext.getRule().getEncryptRule().getEncryptEngine();
        assertThat(encryptEngine.getEncryptTableNames().iterator().next(), is("t_order"));
        assertThat(encryptEngine.getAssistedQueryAndPlainColumnCount("t_order"), is(0));
        assertThat(encryptEngine.getShardingEncryptor("t_order", "pwd2").get(), instanceOf(TestShardingEncryptor.class));
>>>>>>> 02bd39c8
    }
    
    @Test
    public void assertWithShardingDataSourceNames() {
        ShardingRuntimeContext runtimeContext = getFieldValue("runtimeContext", ShardingDataSource.class, dataSource);
        ShardingRule shardingRule = runtimeContext.getRule();
        assertThat(shardingRule.getShardingDataSourceNames().getDataSourceNames().size(), is(3));
        assertTrue(shardingRule.getShardingDataSourceNames().getDataSourceNames().contains("ds"));
        assertTrue(shardingRule.getShardingDataSourceNames().getDataSourceNames().contains("ds_0"));
        assertTrue(shardingRule.getShardingDataSourceNames().getDataSourceNames().contains("ds_1"));
    }
    
    @Test
    public void assertWithTableRules() {
        ShardingRuntimeContext runtimeContext = getFieldValue("runtimeContext", ShardingDataSource.class, dataSource);
        ShardingRule shardingRule = runtimeContext.getRule();
        assertThat(shardingRule.getTableRules().size(), is(2));
        TableRule tableRule1 = shardingRule.getTableRule("t_order");
        assertThat(tableRule1.getActualDataNodes().size(), is(4));
        assertTrue(tableRule1.getActualDataNodes().contains(new DataNode("ds_0", "t_order_0")));
        assertTrue(tableRule1.getActualDataNodes().contains(new DataNode("ds_0", "t_order_1")));
        assertTrue(tableRule1.getActualDataNodes().contains(new DataNode("ds_1", "t_order_0")));
        assertTrue(tableRule1.getActualDataNodes().contains(new DataNode("ds_1", "t_order_1")));
        assertThat(tableRule1.getTableShardingStrategy(), instanceOf(InlineShardingStrategy.class));
        assertThat(tableRule1.getTableShardingStrategy().getShardingColumns().iterator().next(), is("order_id"));
        assertThat(tableRule1.getGenerateKeyColumn(), is("order_id"));
        TableRule tableRule2 = shardingRule.getTableRule("t_order_item");
        assertThat(tableRule2.getActualDataNodes().size(), is(4));
        assertTrue(tableRule2.getActualDataNodes().contains(new DataNode("ds_0", "t_order_item_0")));
        assertTrue(tableRule2.getActualDataNodes().contains(new DataNode("ds_0", "t_order_item_1")));
        assertTrue(tableRule2.getActualDataNodes().contains(new DataNode("ds_1", "t_order_item_0")));
        assertTrue(tableRule2.getActualDataNodes().contains(new DataNode("ds_1", "t_order_item_1")));
        assertThat(tableRule1.getTableShardingStrategy(), instanceOf(InlineShardingStrategy.class));
        assertThat(tableRule1.getTableShardingStrategy().getShardingColumns().iterator().next(), is("order_id"));
        assertThat(tableRule2.getGenerateKeyColumn(), is("order_item_id"));
    }
    
    @Test
    public void assertWithBindingTableRules() {
        ShardingRuntimeContext runtimeContext = getFieldValue("runtimeContext", ShardingDataSource.class, dataSource);
        ShardingRule shardingRule = runtimeContext.getRule();
        assertThat(shardingRule.getBindingTableRules().size(), is(2));
        TableRule tableRule1 = shardingRule.getTableRule("t_order");
        assertThat(tableRule1.getLogicTable(), is("t_order"));
        assertThat(tableRule1.getActualDataNodes().size(), is(4));
        assertTrue(tableRule1.getActualDataNodes().contains(new DataNode("ds_0", "t_order_0")));
        assertTrue(tableRule1.getActualDataNodes().contains(new DataNode("ds_0", "t_order_1")));
        assertTrue(tableRule1.getActualDataNodes().contains(new DataNode("ds_1", "t_order_0")));
        assertTrue(tableRule1.getActualDataNodes().contains(new DataNode("ds_1", "t_order_1")));
        assertThat(tableRule1.getTableShardingStrategy(), instanceOf(InlineShardingStrategy.class));
        assertThat(tableRule1.getTableShardingStrategy().getShardingColumns().iterator().next(), is("order_id"));
        assertThat(tableRule1.getGenerateKeyColumn(), is("order_id"));
        TableRule tableRule2 = shardingRule.getTableRule("t_order_item");
        assertThat(tableRule2.getLogicTable(), is("t_order_item"));
        assertThat(tableRule2.getActualDataNodes().size(), is(4));
        assertTrue(tableRule2.getActualDataNodes().contains(new DataNode("ds_0", "t_order_item_0")));
        assertTrue(tableRule2.getActualDataNodes().contains(new DataNode("ds_0", "t_order_item_1")));
        assertTrue(tableRule2.getActualDataNodes().contains(new DataNode("ds_1", "t_order_item_0")));
        assertTrue(tableRule2.getActualDataNodes().contains(new DataNode("ds_1", "t_order_item_1")));
        assertThat(tableRule1.getTableShardingStrategy(), instanceOf(InlineShardingStrategy.class));
        assertThat(tableRule1.getTableShardingStrategy().getShardingColumns().iterator().next(), is("order_id"));
        assertThat(tableRule2.getGenerateKeyColumn(), is("order_item_id"));
    }
    
    @Test
    public void assertWithBroadcastTables() {
        ShardingRuntimeContext runtimeContext = getFieldValue("runtimeContext", ShardingDataSource.class, dataSource);
        ShardingRule shardingRule = runtimeContext.getRule();
        assertThat(shardingRule.getBroadcastTables().size(), is(1));
        assertThat(shardingRule.getBroadcastTables().iterator().next(), is("t_config"));
    }
    
    @SuppressWarnings("unchecked")
    @SneakyThrows
    private <T> T getFieldValue(final String fieldName, final Class<?> fieldClass, final Object target) {
        Field field = fieldClass.getDeclaredField(fieldName);
        field.setAccessible(true);
        return (T) field.get(target);
    }
}<|MERGE_RESOLUTION|>--- conflicted
+++ resolved
@@ -65,17 +65,10 @@
         ShardingProperties shardingProperties = runtimeContext.getShardingProperties();
         assertTrue((Boolean) shardingProperties.getValue(ShardingPropertiesConstant.SQL_SHOW));
         assertThat((Integer) shardingProperties.getValue(ShardingPropertiesConstant.EXECUTOR_SIZE), is(100));
-<<<<<<< HEAD
-        EncryptRule encryptRule = shardingContext.getRule().getEncryptRule();
+        EncryptRule encryptRule = runtimeContext.getRule().getEncryptRule();
         assertThat(encryptRule.getEncryptTableNames().iterator().next(), is("t_order"));
         assertThat(encryptRule.getAssistedQueryAndPlainColumnCount("t_order"), is(0));
         assertThat(encryptRule.getShardingEncryptor("t_order", "pwd2").get(), instanceOf(TestShardingEncryptor.class));
-=======
-        EncryptEngine encryptEngine = runtimeContext.getRule().getEncryptRule().getEncryptEngine();
-        assertThat(encryptEngine.getEncryptTableNames().iterator().next(), is("t_order"));
-        assertThat(encryptEngine.getAssistedQueryAndPlainColumnCount("t_order"), is(0));
-        assertThat(encryptEngine.getShardingEncryptor("t_order", "pwd2").get(), instanceOf(TestShardingEncryptor.class));
->>>>>>> 02bd39c8
     }
     
     @Test
