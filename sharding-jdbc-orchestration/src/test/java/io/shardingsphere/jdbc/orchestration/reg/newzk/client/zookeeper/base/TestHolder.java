--- conflicted
+++ resolved
@@ -44,12 +44,7 @@
             if (Watcher.Event.KeeperState.SyncConnected == event.getState()) {
                 try {
                     Thread.sleep(1000);
-<<<<<<< HEAD
-                } catch (final InterruptedException ex) {
-                    //ignore
-=======
                 } catch (final InterruptedException ignored) {
->>>>>>> ea299b31
                 }
                 this.setConnected(true);
                 connecting.countDown();
