--- conflicted
+++ resolved
@@ -46,7 +46,6 @@
             <groupId>org.apache.curator</groupId>
             <artifactId>curator-recipes</artifactId>
         </dependency>
-<<<<<<< HEAD
         <dependency>
             <groupId>io.grpc</groupId>
             <artifactId>grpc-netty</artifactId>
@@ -59,9 +58,7 @@
             <groupId>io.grpc</groupId>
             <artifactId>grpc-stub</artifactId>
         </dependency>
-=======
 
->>>>>>> daab5351
         <dependency>
             <groupId>junit</groupId>
             <artifactId>junit</artifactId>
@@ -95,33 +92,4 @@
             <artifactId>mysql-connector-java</artifactId>
         </dependency>
     </dependencies>
-    <build>
-        <extensions>
-            <extension>
-                <groupId>kr.motd.maven</groupId>
-                <artifactId>os-maven-plugin</artifactId>
-                <version>1.5.0.Final</version>
-            </extension>
-        </extensions>
-        <plugins>
-            <plugin>
-                <groupId>org.xolstice.maven.plugins</groupId>
-                <artifactId>protobuf-maven-plugin</artifactId>
-                <version>0.5.0</version>
-                <configuration>
-                    <protocArtifact>com.google.protobuf:protoc:3.4.0:exe:${os.detected.classifier}</protocArtifact>
-                    <pluginId>grpc-java</pluginId>
-                    <pluginArtifact>io.grpc:protoc-gen-grpc-java:1.7.0:exe:${os.detected.classifier}</pluginArtifact>
-                </configuration>
-                <executions>
-                    <execution>
-                        <goals>
-                            <goal>compile</goal>
-                            <goal>compile-custom</goal>
-                        </goals>
-                    </execution>
-                </executions>
-            </plugin>
-        </plugins>
-    </build>
 </project>