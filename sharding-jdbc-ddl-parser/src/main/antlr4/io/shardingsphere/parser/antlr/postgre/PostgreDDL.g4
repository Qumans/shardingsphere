--- conflicted
+++ resolved
@@ -282,18 +282,6 @@
 	CURRENT_TIMESTAMP
 	|expr;
 
-<<<<<<< HEAD
-exprsWithParen:
-	LEFT_PAREN exprs RIGHT_PAREN
-	;
-
-exprWithParen:
-	LEFT_PAREN expr RIGHT_PAREN
-	;
-
-=======
-	
->>>>>>> c290c62a
 collateClause:
 	COLLATE collationName
 	;
@@ -372,17 +360,10 @@
 	excludeElement WITH operator
 	;
 
-<<<<<<< HEAD
-excludeElement:
-	(columnName | exprWithParen) opclass? (ASC | DESC)? (NULLS (FIRST | LAST))?
-	;
-
-=======
 excludeElement:	
 	(columnName | expr) opclass? (ASC | DESC)? (NULLS (FIRST | LAST))?
 	; 
-	
->>>>>>> c290c62a
+
 operator:
 	SAFE_EQ
 	|EQ_OR_ASSIGN
