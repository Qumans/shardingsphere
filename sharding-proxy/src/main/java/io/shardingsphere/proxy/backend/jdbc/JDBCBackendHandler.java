--- conflicted
+++ resolved
@@ -92,11 +92,7 @@
         if (!RULE_REGISTRY.isMasterSlaveOnly() && SQLType.DDL == sqlStatement.getType() && !sqlStatement.getTables().isEmpty()) {
             String logicTableName = sqlStatement.getTables().getSingleTableName();
             // TODO refresh table meta data by SQL parse result
-<<<<<<< HEAD
-            TableMetaDataLoader tableMetaDataLoader = new TableMetaDataLoader(
-=======
             TableMetaDataLoader tableMetaDataLoader = new TableMetaDataLoader(RULE_REGISTRY.getMetaData().getDataSource(), 
->>>>>>> 46da5d2f
                     BackendExecutorContext.getInstance().getExecutorService(), new ProxyTableMetaDataConnectionManager(RULE_REGISTRY.getBackendDataSource()));
             RULE_REGISTRY.getMetaData().getTable().put(logicTableName, tableMetaDataLoader.load(logicTableName, RULE_REGISTRY.getShardingRule()));
         }
