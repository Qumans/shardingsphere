/*
 * Licensed to the Apache Software Foundation (ASF) under one or more
 * contributor license agreements.  See the NOTICE file distributed with
 * this work for additional information regarding copyright ownership.
 * The ASF licenses this file to You under the Apache License, Version 2.0
 * (the "License"); you may not use this file except in compliance with
 * the License.  You may obtain a copy of the License at
 *
 *     http://www.apache.org/licenses/LICENSE-2.0
 *
 * Unless required by applicable law or agreed to in writing, software
 * distributed under the License is distributed on an "AS IS" BASIS,
 * WITHOUT WARRANTIES OR CONDITIONS OF ANY KIND, either express or implied.
 * See the License for the specific language governing permissions and
 * limitations under the License.
 */

package org.apache.shardingsphere.shardingproxy.backend.text;

import com.google.common.base.Optional;
import lombok.AccessLevel;
import lombok.NoArgsConstructor;
import org.apache.shardingsphere.core.constant.SQLType;
import org.apache.shardingsphere.core.parsing.SQLJudgeEngine;
import org.apache.shardingsphere.core.parsing.parser.dialect.mysql.statement.ShowDatabasesStatement;
import org.apache.shardingsphere.core.parsing.parser.dialect.mysql.statement.UseStatement;
import org.apache.shardingsphere.core.parsing.parser.sql.SQLStatement;
import org.apache.shardingsphere.core.parsing.parser.sql.dal.set.SetStatement;
import org.apache.shardingsphere.shardingproxy.backend.communication.jdbc.connection.BackendConnection;
import org.apache.shardingsphere.shardingproxy.backend.sctl.ShardingCTLSetBackendHandler;
import org.apache.shardingsphere.shardingproxy.backend.sctl.ShardingCTLShowBackendHandler;
import org.apache.shardingsphere.shardingproxy.backend.text.admin.BroadcastBackendHandler;
import org.apache.shardingsphere.shardingproxy.backend.text.admin.GUICompatibilityBackendHandler;
import org.apache.shardingsphere.shardingproxy.backend.text.admin.ShowDatabasesBackendHandler;
import org.apache.shardingsphere.shardingproxy.backend.text.admin.UnicastBackendHandler;
import org.apache.shardingsphere.shardingproxy.backend.text.admin.UseDatabaseBackendHandler;
import org.apache.shardingsphere.shardingproxy.backend.text.query.QueryBackendHandler;
import org.apache.shardingsphere.shardingproxy.backend.text.transaction.SkipBackendHandler;
import org.apache.shardingsphere.shardingproxy.backend.text.transaction.TransactionBackendHandler;
import org.apache.shardingsphere.transaction.core.TransactionOperationType;

/**
 * Com query backend handler factory.
 *
 * @author zhaojun
 */
@NoArgsConstructor(access = AccessLevel.PRIVATE)
public final class ComQueryBackendHandlerFactory {
    
    private static final String SCTL_SET = "SCTL:SET";
    
    private static final String SCTL_SHOW = "SCTL:SHOW";
    
    private static final String SET_AUTOCOMMIT_1 = "SET AUTOCOMMIT=1";
    
    private static final String GUI_SET_NAMES = "SET NAMES";
    
    private static final String GUI_SHOW_VARIABLES = "SHOW VARIABLES LIKE";
    
    /**
     * Create new text protocol backend handler instance.
     *
     * @param sql SQL to be executed
     * @param backendConnection backend connection
     * @return instance of text protocol backend handler
     */
    public static TextProtocolBackendHandler createTextProtocolBackendHandler(final String sql, final BackendConnection backendConnection) {
        Optional<TransactionOperationType> transactionOperationType = TransactionOperationType.getOperationType(sql.toUpperCase());
        if (transactionOperationType.isPresent()) {
            return new TransactionBackendHandler(transactionOperationType.get(), backendConnection);
        }
        if (sql.toUpperCase().contains(SET_AUTOCOMMIT_1)) {
            return backendConnection.getStateHandler().isInTransaction() ? new TransactionBackendHandler(TransactionOperationType.COMMIT, backendConnection) : new SkipBackendHandler();
        }
        if (sql.toUpperCase().startsWith(SCTL_SET)) {
            return new ShardingCTLSetBackendHandler(sql, backendConnection);
        } else if (sql.toUpperCase().startsWith(SCTL_SHOW)) {
            return new ShardingCTLShowBackendHandler(sql, backendConnection);
        }
        SQLStatement sqlStatement = new SQLJudgeEngine(sql).judge();
        return SQLType.DAL == sqlStatement.getType() ? createDALBackendHandler(sqlStatement, sql, backendConnection) : new QueryBackendHandler(sql, backendConnection);
    }
    
    private static TextProtocolBackendHandler createDALBackendHandler(
<<<<<<< HEAD
            final SQLStatement sqlStatement, final int sequenceId, final String sql, final BackendConnection backendConnection, final DatabaseType databaseType) {
        if (null == backendConnection.getLogicSchema() && (sql.toUpperCase().startsWith(GUI_SET_NAMES) || sql.toUpperCase().startsWith(GUI_SHOW_VARIABLES))) {
            return new GUICompatibilityBackendHandler();
        }
=======
            final SQLStatement sqlStatement, final String sql, final BackendConnection backendConnection) {
>>>>>>> 798b65eb
        if (sqlStatement instanceof SetStatement) {
            return new BroadcastBackendHandler(sql, backendConnection);
        }
        if (sqlStatement instanceof UseStatement) {
            return new UseDatabaseBackendHandler((UseStatement) sqlStatement, backendConnection);
        }
        if (sqlStatement instanceof ShowDatabasesStatement) {
            return new ShowDatabasesBackendHandler();
        }
        return new UnicastBackendHandler(sql, backendConnection);
    }
}<|MERGE_RESOLUTION|>--- conflicted
+++ resolved
@@ -82,14 +82,10 @@
     }
     
     private static TextProtocolBackendHandler createDALBackendHandler(
-<<<<<<< HEAD
-            final SQLStatement sqlStatement, final int sequenceId, final String sql, final BackendConnection backendConnection, final DatabaseType databaseType) {
+            final SQLStatement sqlStatement, final String sql, final BackendConnection backendConnection) {
         if (null == backendConnection.getLogicSchema() && (sql.toUpperCase().startsWith(GUI_SET_NAMES) || sql.toUpperCase().startsWith(GUI_SHOW_VARIABLES))) {
             return new GUICompatibilityBackendHandler();
         }
-=======
-            final SQLStatement sqlStatement, final String sql, final BackendConnection backendConnection) {
->>>>>>> 798b65eb
         if (sqlStatement instanceof SetStatement) {
             return new BroadcastBackendHandler(sql, backendConnection);
         }
