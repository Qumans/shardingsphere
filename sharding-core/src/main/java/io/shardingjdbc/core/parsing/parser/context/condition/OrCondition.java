/*
 * Copyright 1999-2015 dangdang.com.
 * <p>
 * Licensed under the Apache License, Version 2.0 (the "License");
 * you may not use this file except in compliance with the License.
 * You may obtain a copy of the License at
 *
 *     http://www.apache.org/licenses/LICENSE-2.0
 *
 * Unless required by applicable law or agreed to in writing, software
 * distributed under the License is distributed on an "AS IS" BASIS,
 * WITHOUT WARRANTIES OR CONDITIONS OF ANY KIND, either express or implied.
 * See the License for the specific language governing permissions and
 * limitations under the License.
 * </p>
 */

package io.shardingjdbc.core.parsing.parser.context.condition;

import com.google.common.base.Optional;
import io.shardingjdbc.core.parsing.parser.clause.condition.NullCondition;
import lombok.Getter;
import lombok.NoArgsConstructor;
import lombok.ToString;

import java.util.ArrayList;
import java.util.List;

/**
 * Or conditions.
 *
 * @author maxiaoguang
 */
@NoArgsConstructor
@Getter
@ToString
public final class OrCondition {
    
    private final List<AndCondition> andConditions = new ArrayList<>();
    
    public OrCondition(final Condition condition) {
        add(condition);
    }
    
    /**
     * Add condition.
     *
     * @param condition condition
     */
    public void add(final Condition condition) {
        if (andConditions.isEmpty()) {
            andConditions.add(new AndCondition());
        }
        andConditions.get(0).getConditions().add(condition);
    }
    
    /**
     * Optimize or condition.
     *
     * @return or condition
     */
    public OrCondition optimize() {
        for (AndCondition each : andConditions) {
<<<<<<< HEAD
            if (each.getConditions().iterator().next() instanceof NullCondition) {
=======
            if (each.getConditions().get(0) instanceof NullCondition) {
>>>>>>> 40c961f7
                OrCondition result = new OrCondition();
                result.add(new NullCondition());
                return result;
            }
        }
        return this;
    }
    
    /**
     * Find condition via column.
     *
     * @param column column
     * @param index index of and conditions
     * @return found condition
     * @deprecated only test call
     */
    @Deprecated
    public Optional<Condition> find(final Column column, final int index) {
        AndCondition andCondition = andConditions.get(index);
        return null != andCondition ? andCondition.find(column) : Optional.<Condition>absent();
    }
}<|MERGE_RESOLUTION|>--- conflicted
+++ resolved
@@ -61,11 +61,7 @@
      */
     public OrCondition optimize() {
         for (AndCondition each : andConditions) {
-<<<<<<< HEAD
-            if (each.getConditions().iterator().next() instanceof NullCondition) {
-=======
             if (each.getConditions().get(0) instanceof NullCondition) {
->>>>>>> 40c961f7
                 OrCondition result = new OrCondition();
                 result.add(new NullCondition());
                 return result;
