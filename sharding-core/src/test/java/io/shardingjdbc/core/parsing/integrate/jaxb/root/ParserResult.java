--- conflicted
+++ resolved
@@ -17,11 +17,7 @@
 
 package io.shardingjdbc.core.parsing.integrate.jaxb.root;
 
-<<<<<<< HEAD
-import io.shardingjdbc.core.parsing.integrate.jaxb.condition.ExpectedOrConditions;
-=======
 import io.shardingjdbc.core.parsing.integrate.jaxb.condition.ExpectedOrCondition;
->>>>>>> 3fd89a49
 import io.shardingjdbc.core.parsing.integrate.jaxb.groupby.ExpectedGroupByColumn;
 import io.shardingjdbc.core.parsing.integrate.jaxb.item.ExpectedAggregationSelectItem;
 import io.shardingjdbc.core.parsing.integrate.jaxb.limit.ExpectedLimit;
@@ -51,13 +47,8 @@
     @XmlElement(name = "table")
     private List<ExpectedTable> tables = new LinkedList<>();
     
-<<<<<<< HEAD
-    @XmlElement(name = "or-conditions")
-    private ExpectedOrConditions orConditions = new ExpectedOrConditions();
-=======
     @XmlElement(name = "or-condition")
     private ExpectedOrCondition orCondition = new ExpectedOrCondition();
->>>>>>> 3fd89a49
     
     @XmlElement
     private ExpectedTokens tokens = new ExpectedTokens();
