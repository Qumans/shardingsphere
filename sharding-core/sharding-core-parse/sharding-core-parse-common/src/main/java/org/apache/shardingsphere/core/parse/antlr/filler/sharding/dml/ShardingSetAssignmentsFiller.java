--- conflicted
+++ resolved
@@ -38,13 +38,6 @@
 import org.apache.shardingsphere.core.parse.old.parser.context.insertvalue.InsertValue;
 import org.apache.shardingsphere.core.parse.old.parser.exception.SQLParsingException;
 import org.apache.shardingsphere.core.parse.old.parser.expression.SQLExpression;
-<<<<<<< HEAD
-import org.apache.shardingsphere.core.parse.old.parser.expression.SQLIgnoreExpression;
-import org.apache.shardingsphere.core.parse.old.parser.expression.SQLNumberExpression;
-import org.apache.shardingsphere.core.parse.old.parser.expression.SQLPlaceholderExpression;
-import org.apache.shardingsphere.core.parse.old.parser.expression.SQLTextExpression;
-=======
->>>>>>> dca4f587
 import org.apache.shardingsphere.core.rule.ShardingRule;
 
 import java.util.Iterator;
@@ -132,15 +125,8 @@
     
     private void fillEncryptCondition(final AssignmentSegment assignment, final String tableName, final UpdateStatement updateStatement) {
         Column column = new Column(assignment.getColumn().getName(), tableName);
-<<<<<<< HEAD
-        SQLExpression expression = assignment.getValue().getSQLExpression(updateStatement.getLogicSQL());
-        if (expression instanceof SQLIgnoreExpression) {
-            return;
-        }
-=======
         SQLExpression expression = assignment.getValue() instanceof SimpleExpressionSegment
                 ? ((SimpleExpressionSegment) assignment.getValue()).getSQLExpression() : ((ComplexExpressionSegment) assignment.getValue()).getSQLExpression(updateStatement.getLogicSQL());
->>>>>>> dca4f587
         updateStatement.getAssignments().put(column, expression);
         if (shardingRule.getShardingEncryptorEngine().getShardingEncryptor(column.getTableName(), column.getName()).isPresent()) {
             updateStatement.getSQLTokens().add(new EncryptColumnToken(assignment.getColumn().getStartIndex(), assignment.getValue().getStopIndex(), column, false));
