--- conflicted
+++ resolved
@@ -61,13 +61,7 @@
     }
     
     private ExpressionSegment extractFunctionExpressionSegment(final ParserRuleContext functionNode) {
-<<<<<<< HEAD
-        ParserRuleContext actualFunctionNode = (ParserRuleContext) functionNode.getChild(0);
-        return new FunctionExpressionSegment(actualFunctionNode.getStart().getStartIndex(), actualFunctionNode.getStop().getStopIndex(), actualFunctionNode.getChild(0).getText(),
-                ((TerminalNode) actualFunctionNode.getChild(1)).getSymbol().getStartIndex(), actualFunctionNode.getStop().getStopIndex(), -1);
-=======
         return new FunctionExpressionSegment(functionNode.getStart().getStartIndex(), functionNode.getStop().getStopIndex());
->>>>>>> 4f790238
     }
     
     private ExpressionSegment extractPropertyExpressionSegment(final ParserRuleContext expressionNode, final Map<ParserRuleContext, Integer> parameterMarkerIndexes) {
@@ -86,22 +80,22 @@
      */
     public CommonExpressionSegment extractCommonExpressionSegment(final ParserRuleContext expressionNode, final Map<ParserRuleContext, Integer> parameterMarkerIndexes) {
         CommonExpressionSegment result = new CommonExpressionSegment(expressionNode.getStart().getStartIndex(), expressionNode.getStop().getStopIndex());
-        Optional<ParserRuleContext> bitExprNode = ExtractorUtils.getNodeOnlyFromFirstDescendant(expressionNode, RuleName.BIT_EXPR);
+        Optional<ParserRuleContext> bitExprNode = ExtractorUtils.findNodeOnlyFromFirstDescendant(expressionNode, RuleName.BIT_EXPR);
         if (!bitExprNode.isPresent()) {
             return result;
         }
-        Optional<ParserRuleContext> questionNode = ExtractorUtils.getNodeOnlyFromFirstDescendant(bitExprNode.get(), RuleName.PARAMETER_MARKER);
+        Optional<ParserRuleContext> questionNode = ExtractorUtils.findNodeOnlyFromFirstDescendant(bitExprNode.get(), RuleName.PARAMETER_MARKER);
         if (questionNode.isPresent()) {
             Integer index = parameterMarkerIndexes.get(questionNode.get());
             result.setPlaceholderIndex(index);
             return result;
         }
-        Optional<ParserRuleContext> numberNode = ExtractorUtils.getNodeOnlyFromFirstDescendant(bitExprNode.get(), RuleName.NUMBER);
+        Optional<ParserRuleContext> numberNode = ExtractorUtils.findNodeOnlyFromFirstDescendant(bitExprNode.get(), RuleName.NUMBER);
         if (numberNode.isPresent()) {
             result.setLiterals(NumberUtil.getExactlyNumber(numberNode.get().getText(), 10));
             return result;
         }
-        Optional<ParserRuleContext> stringNode = ExtractorUtils.getNodeOnlyFromFirstDescendant(bitExprNode.get(), RuleName.STRING);
+        Optional<ParserRuleContext> stringNode = ExtractorUtils.findNodeOnlyFromFirstDescendant(bitExprNode.get(), RuleName.STRING);
         if (stringNode.isPresent()) {
             String text = stringNode.get().getText();
             result.setLiterals(text.substring(1, text.length() - 1));
