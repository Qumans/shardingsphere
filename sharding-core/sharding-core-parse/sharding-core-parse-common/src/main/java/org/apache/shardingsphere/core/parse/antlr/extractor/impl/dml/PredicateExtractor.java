/*
 * Licensed to the Apache Software Foundation (ASF) under one or more
 * contributor license agreements.  See the NOTICE file distributed with
 * this work for additional information regarding copyright ownership.
 * The ASF licenses this file to You under the Apache License, Version 2.0
 * (the "License"); you may not use this file except in compliance with
 * the License.  You may obtain a copy of the License at
 *
 *     http://www.apache.org/licenses/LICENSE-2.0
 *
 * Unless required by applicable law or agreed to in writing, software
 * distributed under the License is distributed on an "AS IS" BASIS,
 * WITHOUT WARRANTIES OR CONDITIONS OF ANY KIND, either express or implied.
 * See the License for the specific language governing permissions and
 * limitations under the License.
 */

package org.apache.shardingsphere.core.parse.antlr.extractor.impl.dml;

import com.google.common.base.Optional;
import com.google.common.base.Preconditions;
import org.antlr.v4.runtime.ParserRuleContext;
import org.apache.shardingsphere.core.constant.ShardingOperator;
import org.apache.shardingsphere.core.parse.antlr.constant.LogicalOperator;
import org.apache.shardingsphere.core.parse.antlr.constant.Paren;
import org.apache.shardingsphere.core.parse.antlr.extractor.api.OptionalSQLSegmentExtractor;
import org.apache.shardingsphere.core.parse.antlr.extractor.impl.common.column.ColumnExtractor;
import org.apache.shardingsphere.core.parse.antlr.extractor.util.ExtractorUtils;
import org.apache.shardingsphere.core.parse.antlr.extractor.util.RuleName;
import org.apache.shardingsphere.core.parse.antlr.sql.segment.dml.column.ColumnSegment;
import org.apache.shardingsphere.core.parse.antlr.sql.segment.dml.expr.BetweenValueExpressionSegment;
import org.apache.shardingsphere.core.parse.antlr.sql.segment.dml.expr.CompareValueExpressionSegment;
import org.apache.shardingsphere.core.parse.antlr.sql.segment.dml.expr.ExpressionSegment;
import org.apache.shardingsphere.core.parse.antlr.sql.segment.dml.expr.InValueExpressionSegment;
import org.apache.shardingsphere.core.parse.antlr.sql.segment.dml.predicate.AndPredicateSegment;
import org.apache.shardingsphere.core.parse.antlr.sql.segment.dml.predicate.OrPredicateSegment;
import org.apache.shardingsphere.core.parse.antlr.sql.segment.dml.predicate.PredicateSegment;

import java.util.Collection;
import java.util.Collections;
import java.util.LinkedList;
import java.util.List;
import java.util.Map;

/**
 * Predicate extractor.
 *
 * @author duhongjun
 */
public final class PredicateExtractor implements OptionalSQLSegmentExtractor {
    
    private final ExpressionExtractor expressionExtractor = new ExpressionExtractor();
    
    private final ColumnExtractor columnExtractor = new ColumnExtractor();
    
    @Override
    public Optional<OrPredicateSegment> extract(final ParserRuleContext exprNode, final Map<ParserRuleContext, Integer> parameterMarkerIndexes) {
        return extractRecursiveWithLogicalOperation(exprNode, parameterMarkerIndexes);
    }
    
    private Optional<OrPredicateSegment> extractRecursiveWithLogicalOperation(final ParserRuleContext exprNode, final Map<ParserRuleContext, Integer> parameterMarkerIndexes) {
        Optional<ParserRuleContext> logicalOperatorNode = ExtractorUtils.findFirstChildNodeNoneRecursive(exprNode, RuleName.LOGICAL_OPERATOR);
        if (!logicalOperatorNode.isPresent()) {
            return extractRecursiveWithParen(exprNode, parameterMarkerIndexes);
        }
        Optional<OrPredicateSegment> leftPredicate = extractRecursiveWithLogicalOperation((ParserRuleContext) exprNode.getChild(0), parameterMarkerIndexes);
        Optional<OrPredicateSegment> rightPredicate = extractRecursiveWithLogicalOperation((ParserRuleContext) exprNode.getChild(2), parameterMarkerIndexes);
        if (leftPredicate.isPresent() && rightPredicate.isPresent()) {
            return Optional.of(mergePredicate(leftPredicate.get(), rightPredicate.get(), logicalOperatorNode.get().getText()));
        }
        return leftPredicate.isPresent() ? leftPredicate : rightPredicate;
    }
    
    private Optional<OrPredicateSegment> extractRecursiveWithParen(final ParserRuleContext exprNode, final Map<ParserRuleContext, Integer> parameterMarkerIndexes) {
        if (Paren.isLeftParen(exprNode.getChild(0).getText())) {
            return extractRecursiveWithLogicalOperation((ParserRuleContext) exprNode.getChild(1), parameterMarkerIndexes);
        }
        Optional<PredicateSegment> predicate = extractPredicate(exprNode, parameterMarkerIndexes);
        return predicate.isPresent() ? Optional.of(getOrPredicateSegment(predicate.get())) : Optional.<OrPredicateSegment>absent();
    }
    
    private Optional<PredicateSegment> extractPredicate(final ParserRuleContext exprNode, final Map<ParserRuleContext, Integer> parameterMarkerIndexes) {
        Optional<PredicateSegment> result = extractComparisonPredicate(exprNode, parameterMarkerIndexes);
        if (result.isPresent()) {
            return result;
        }
        Optional<ParserRuleContext> predicateNode = ExtractorUtils.findFirstChildNode(exprNode, RuleName.PREDICATE);
        if (!predicateNode.isPresent()) {
            return Optional.absent();
        }
        Optional<ColumnSegment> column = columnExtractor.extract((ParserRuleContext) predicateNode.get().getChild(0), parameterMarkerIndexes);
        if (!column.isPresent()) {
            return Optional.absent();
        }
        if (5 == predicateNode.get().getChildCount() && "BETWEEN".equalsIgnoreCase(predicateNode.get().getChild(1).getText())) {
            result = extractBetweenPredicate(predicateNode.get(), parameterMarkerIndexes, column.get());
            if (result.isPresent()) {
                return result;
            }
        }
        if (predicateNode.get().getChildCount() >= 5 && "IN".equalsIgnoreCase(predicateNode.get().getChild(1).getText())) {
            result = extractInPredicate(predicateNode.get(), parameterMarkerIndexes, column.get());
            if (result.isPresent()) {
                return result;
            }
        }
        return Optional.absent();
    }
    
    private Optional<PredicateSegment> extractComparisonPredicate(final ParserRuleContext exprNode, final Map<ParserRuleContext, Integer> parameterMarkerIndexes) {
        Optional<ParserRuleContext> booleanPrimaryNode = ExtractorUtils.getNodeOnlyFromFirstDescendant(exprNode, RuleName.BOOLEAN_PRIMARY);
        if (!booleanPrimaryNode.isPresent() || 3 != booleanPrimaryNode.get().getChildCount()) {
            return Optional.absent();
        }
        ParserRuleContext comparisonOperatorNode = (ParserRuleContext) booleanPrimaryNode.get().getChild(1);
        if (!RuleName.COMPARISON_OPERATOR.getName().equals(comparisonOperatorNode.getClass().getSimpleName())) {
            return Optional.absent();
        }
        if (RuleName.SUBQUERY.getName().equals(booleanPrimaryNode.get().getChild(2).getClass().getSimpleName())) {
            return Optional.absent();
        }
        Optional<ParserRuleContext> leftColumnNode = ExtractorUtils.getNodeOnlyFromFirstDescendant((ParserRuleContext) booleanPrimaryNode.get().getChild(0), RuleName.COLUMN_NAME);
        Optional<ParserRuleContext> rightColumnNode = ExtractorUtils.getNodeOnlyFromFirstDescendant((ParserRuleContext) booleanPrimaryNode.get().getChild(2), RuleName.COLUMN_NAME);
        if (!leftColumnNode.isPresent() && !rightColumnNode.isPresent()) {
            return Optional.absent();
        }
        if (leftColumnNode.isPresent() && rightColumnNode.isPresent()) {
            Optional<ColumnSegment> leftColumn = columnExtractor.extract(leftColumnNode.get(), parameterMarkerIndexes);
            Optional<ColumnSegment> rightColumn = columnExtractor.extract(rightColumnNode.get(), parameterMarkerIndexes);
            Preconditions.checkState(leftColumn.isPresent() && rightColumn.isPresent());
            return Optional.of(new PredicateSegment(leftColumn.get(), comparisonOperatorNode.getText(), rightColumn.get(), booleanPrimaryNode.get().getStop().getStopIndex()));
        }
        Optional<ColumnSegment> column = columnExtractor.extract(exprNode, parameterMarkerIndexes);
        Preconditions.checkState(column.isPresent());
        ParserRuleContext valueNode = leftColumnNode.isPresent()
<<<<<<< HEAD
                ? (ParserRuleContext) booleanPrimaryNode.get().getChild(2) : (ParserRuleContext) booleanPrimaryNode.get().getChild(0);
=======
                ? (ParserRuleContext) comparisonOperatorNode.get().getParent().getChild(2) : (ParserRuleContext) comparisonOperatorNode.get().getParent().getChild(0);
>>>>>>> 4f790238
        Optional<? extends ExpressionSegment> sqlExpression = expressionExtractor.extract(valueNode, parameterMarkerIndexes);
        String compareOperator = comparisonOperatorNode.getText();
        return sqlExpression.isPresent() ? Optional.of(new PredicateSegment(column.get(), compareOperator, 
                new CompareValueExpressionSegment(sqlExpression.get(), compareOperator), booleanPrimaryNode.get().getStop().getStopIndex())) : Optional.<PredicateSegment>absent();
    }
    
    private Optional<PredicateSegment> extractBetweenPredicate(final ParserRuleContext predicateNode, final Map<ParserRuleContext, Integer> parameterMarkerIndexes, final ColumnSegment column) {
        Optional<? extends ExpressionSegment> beginSQLExpression = expressionExtractor.extract((ParserRuleContext) predicateNode.getChild(2), parameterMarkerIndexes);
        Optional<? extends ExpressionSegment> endSQLExpression = expressionExtractor.extract((ParserRuleContext) predicateNode.getChild(4), parameterMarkerIndexes);
        return beginSQLExpression.isPresent() && endSQLExpression.isPresent()
                ? Optional.of(new PredicateSegment(
                        column, ShardingOperator.BETWEEN.name(), new BetweenValueExpressionSegment(beginSQLExpression.get(), endSQLExpression.get()), predicateNode.getStop().getStopIndex()))
                : Optional.<PredicateSegment>absent();
    }
    
    private Optional<PredicateSegment> extractInPredicate(final ParserRuleContext predicateNode, final Map<ParserRuleContext, Integer> parameterMarkerIndexes, final ColumnSegment column) {
        Collection<ExpressionSegment> sqlExpressions = extractExpressionSegments(predicateNode, parameterMarkerIndexes);
        return sqlExpressions.isEmpty() ? Optional.<PredicateSegment>absent()
                : Optional.of(new PredicateSegment(column, ShardingOperator.IN.name(), new InValueExpressionSegment(sqlExpressions), predicateNode.getStop().getStopIndex()));
    }
    
    private Collection<ExpressionSegment> extractExpressionSegments(final ParserRuleContext predicateNode, final Map<ParserRuleContext, Integer> parameterMarkerIndexes) {
        List<ExpressionSegment> result = new LinkedList<>();
        for (int i = 3; i < predicateNode.getChildCount(); i++) {
            if (RuleName.EXPR.getName().equals(predicateNode.getChild(i).getClass().getSimpleName())) {
                Optional<? extends ExpressionSegment> expression = expressionExtractor.extract((ParserRuleContext) predicateNode.getChild(i), parameterMarkerIndexes);
                // FIXME if some part of expr is not supported, clear all expr for IN clause
                if (!expression.isPresent()) {
                    return Collections.emptyList();
                }
                result.add(expression.get());
            }
        }
        return result;
    }
    
    private OrPredicateSegment getOrPredicateSegment(final PredicateSegment predicate) {
        OrPredicateSegment result = new OrPredicateSegment();
        AndPredicateSegment andPredicate = new AndPredicateSegment();
        andPredicate.getPredicates().add(predicate);
        result.getAndPredicates().add(andPredicate);
        return result;
    }
    
    private OrPredicateSegment mergePredicate(final OrPredicateSegment leftPredicate, final OrPredicateSegment rightPredicate, final String operator) {
        Optional<LogicalOperator> logicalOperator = LogicalOperator.valueFrom(operator);
        Preconditions.checkState(logicalOperator.isPresent());
        if (LogicalOperator.OR == logicalOperator.get()) {
            leftPredicate.getAndPredicates().addAll(rightPredicate.getAndPredicates());
            return leftPredicate;
        }
        OrPredicateSegment result = new OrPredicateSegment();
        for (AndPredicateSegment eachLeftPredicate : leftPredicate.getAndPredicates()) {
            for (AndPredicateSegment eachRightPredicate : rightPredicate.getAndPredicates()) {
                result.getAndPredicates().add(getAndPredicateSegment(eachLeftPredicate, eachRightPredicate));
            }
        }
        return result;
    }
    
    private AndPredicateSegment getAndPredicateSegment(final AndPredicateSegment leftPredicate, final AndPredicateSegment rightPredicate) {
        AndPredicateSegment result = new AndPredicateSegment();
        result.getPredicates().addAll(leftPredicate.getPredicates());
        result.getPredicates().addAll(rightPredicate.getPredicates());
        return result;
    }
}<|MERGE_RESOLUTION|>--- conflicted
+++ resolved
@@ -108,7 +108,7 @@
     }
     
     private Optional<PredicateSegment> extractComparisonPredicate(final ParserRuleContext exprNode, final Map<ParserRuleContext, Integer> parameterMarkerIndexes) {
-        Optional<ParserRuleContext> booleanPrimaryNode = ExtractorUtils.getNodeOnlyFromFirstDescendant(exprNode, RuleName.BOOLEAN_PRIMARY);
+        Optional<ParserRuleContext> booleanPrimaryNode = ExtractorUtils.findNodeOnlyFromFirstDescendant(exprNode, RuleName.BOOLEAN_PRIMARY);
         if (!booleanPrimaryNode.isPresent() || 3 != booleanPrimaryNode.get().getChildCount()) {
             return Optional.absent();
         }
@@ -119,8 +119,8 @@
         if (RuleName.SUBQUERY.getName().equals(booleanPrimaryNode.get().getChild(2).getClass().getSimpleName())) {
             return Optional.absent();
         }
-        Optional<ParserRuleContext> leftColumnNode = ExtractorUtils.getNodeOnlyFromFirstDescendant((ParserRuleContext) booleanPrimaryNode.get().getChild(0), RuleName.COLUMN_NAME);
-        Optional<ParserRuleContext> rightColumnNode = ExtractorUtils.getNodeOnlyFromFirstDescendant((ParserRuleContext) booleanPrimaryNode.get().getChild(2), RuleName.COLUMN_NAME);
+        Optional<ParserRuleContext> leftColumnNode = ExtractorUtils.findNodeOnlyFromFirstDescendant((ParserRuleContext) booleanPrimaryNode.get().getChild(0), RuleName.COLUMN_NAME);
+        Optional<ParserRuleContext> rightColumnNode = ExtractorUtils.findNodeOnlyFromFirstDescendant((ParserRuleContext) booleanPrimaryNode.get().getChild(2), RuleName.COLUMN_NAME);
         if (!leftColumnNode.isPresent() && !rightColumnNode.isPresent()) {
             return Optional.absent();
         }
@@ -133,11 +133,7 @@
         Optional<ColumnSegment> column = columnExtractor.extract(exprNode, parameterMarkerIndexes);
         Preconditions.checkState(column.isPresent());
         ParserRuleContext valueNode = leftColumnNode.isPresent()
-<<<<<<< HEAD
                 ? (ParserRuleContext) booleanPrimaryNode.get().getChild(2) : (ParserRuleContext) booleanPrimaryNode.get().getChild(0);
-=======
-                ? (ParserRuleContext) comparisonOperatorNode.get().getParent().getChild(2) : (ParserRuleContext) comparisonOperatorNode.get().getParent().getChild(0);
->>>>>>> 4f790238
         Optional<? extends ExpressionSegment> sqlExpression = expressionExtractor.extract(valueNode, parameterMarkerIndexes);
         String compareOperator = comparisonOperatorNode.getText();
         return sqlExpression.isPresent() ? Optional.of(new PredicateSegment(column.get(), compareOperator, 
