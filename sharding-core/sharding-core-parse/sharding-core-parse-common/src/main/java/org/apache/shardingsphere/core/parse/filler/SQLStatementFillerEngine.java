/*
 * Licensed to the Apache Software Foundation (ASF) under one or more
 * contributor license agreements.  See the NOTICE file distributed with
 * this work for additional information regarding copyright ownership.
 * The ASF licenses this file to You under the Apache License, Version 2.0
 * (the "License"); you may not use this file except in compliance with
 * the License.  You may obtain a copy of the License at
 *
 *     http://www.apache.org/licenses/LICENSE-2.0
 *
 * Unless required by applicable law or agreed to in writing, software
 * distributed under the License is distributed on an "AS IS" BASIS,
 * WITHOUT WARRANTIES OR CONDITIONS OF ANY KIND, either express or implied.
 * See the License for the specific language governing permissions and
 * limitations under the License.
 */

package org.apache.shardingsphere.core.parse.filler;

import com.google.common.base.Optional;
import lombok.RequiredArgsConstructor;
import lombok.SneakyThrows;
import org.apache.shardingsphere.core.metadata.table.ShardingTableMetaData;
import org.apache.shardingsphere.core.parse.filler.api.EncryptRuleAwareFiller;
import org.apache.shardingsphere.core.parse.filler.api.SQLSegmentFiller;
import org.apache.shardingsphere.core.parse.filler.api.ShardingRuleAwareFiller;
import org.apache.shardingsphere.core.parse.filler.api.ShardingTableMetaDataAwareFiller;
import org.apache.shardingsphere.core.parse.rule.registry.ParseRuleRegistry;
import org.apache.shardingsphere.core.parse.rule.registry.statement.SQLStatementRule;
import org.apache.shardingsphere.core.parse.sql.segment.SQLSegment;
import org.apache.shardingsphere.core.parse.sql.statement.SQLStatement;
import org.apache.shardingsphere.core.rule.BaseRule;
import org.apache.shardingsphere.core.rule.EncryptRule;
import org.apache.shardingsphere.core.rule.ShardingRule;

import java.util.Collection;

/**
 * SQL statement filler engine.
 *
 * @author zhangliang
 * @author panjuan
 * @author duhongjun
 */
@RequiredArgsConstructor
public final class SQLStatementFillerEngine {
    
    private final ParseRuleRegistry parseRuleRegistry;
    
    private final String databaseType;
    
    private final String sql;
    
    private final BaseRule rule;
    
    private final ShardingTableMetaData shardingTableMetaData;
    
<<<<<<< HEAD
    public SQLStatementFillerEngine(final ParseRuleRegistry parseRuleRegistry, 
                                    final DatabaseType databaseType, final String sql, final BaseRule rule, final ShardingTableMetaData shardingTableMetaData) {
        this.parseRuleRegistry = parseRuleRegistry;
        this.databaseType = databaseType;
        this.sql = sql;
        this.rule = rule;
        this.shardingTableMetaData = shardingTableMetaData;
    }
    
=======
>>>>>>> cb489bd3
    /**
     * Fill SQL statement.
     *
     * @param sqlSegments SQL segments
     * @param rule SQL statement rule
     * @return SQL statement
     */
    @SneakyThrows
    public SQLStatement fill(final Collection<SQLSegment> sqlSegments, final SQLStatementRule rule) {
        SQLStatement result = rule.getSqlStatementClass().newInstance();
        result.setLogicSQL(sql);
        result.getSqlSegments().addAll(sqlSegments);
        for (SQLSegment each : sqlSegments) {
            Optional<SQLSegmentFiller> filler = parseRuleRegistry.findSQLSegmentFiller(databaseType, each.getClass());
            if (filler.isPresent()) {
                doFill(each, result, filler.get());
            }
        }
        return result;
    }
    
    @SuppressWarnings("unchecked")
    private void doFill(final SQLSegment sqlSegment, final SQLStatement sqlStatement, final SQLSegmentFiller filler) {
        if (filler instanceof ShardingRuleAwareFiller) {
            ((ShardingRuleAwareFiller) filler).setShardingRule((ShardingRule) rule);
        }
        if (filler instanceof EncryptRuleAwareFiller) {
            ((EncryptRuleAwareFiller) filler).setEncryptRule((EncryptRule) rule);
        }
        if (filler instanceof ShardingTableMetaDataAwareFiller) {
            ((ShardingTableMetaDataAwareFiller) filler).setShardingTableMetaData(shardingTableMetaData);
        }
        filler.fill(sqlSegment, sqlStatement);
    }
}<|MERGE_RESOLUTION|>--- conflicted
+++ resolved
@@ -55,18 +55,6 @@
     
     private final ShardingTableMetaData shardingTableMetaData;
     
-<<<<<<< HEAD
-    public SQLStatementFillerEngine(final ParseRuleRegistry parseRuleRegistry, 
-                                    final DatabaseType databaseType, final String sql, final BaseRule rule, final ShardingTableMetaData shardingTableMetaData) {
-        this.parseRuleRegistry = parseRuleRegistry;
-        this.databaseType = databaseType;
-        this.sql = sql;
-        this.rule = rule;
-        this.shardingTableMetaData = shardingTableMetaData;
-    }
-    
-=======
->>>>>>> cb489bd3
     /**
      * Fill SQL statement.
      *
