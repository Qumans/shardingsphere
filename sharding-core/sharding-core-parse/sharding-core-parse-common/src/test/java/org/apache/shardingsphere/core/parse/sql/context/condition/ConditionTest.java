--- conflicted
+++ resolved
@@ -32,22 +32,14 @@
     
     @Test
     public void assertGetConditionValuesForEqual() {
-<<<<<<< HEAD
-        List<Comparable<?>> actual = new Condition(new Column("test", "test"), new LiteralExpressionSegment(0, 0, 1)).getConditionValues(Collections.emptyList());
-=======
         List<Comparable<?>> actual = new Condition(new Column("test", "test"), null, new LiteralExpressionSegment(0, 0, 1)).getConditionValues(Collections.emptyList());
->>>>>>> cb489bd3
         assertThat(actual.size(), is(1));
         assertThat((Integer) actual.get(0), is(1));
     }
     
     @Test
     public void assertGetConditionValuesForIn() {
-<<<<<<< HEAD
-        List<Comparable<?>> actual = new Condition(new Column("test", "test"), Arrays.<ExpressionSegment>asList(new LiteralExpressionSegment(0, 0, 1), new LiteralExpressionSegment(0, 0, 2)))
-=======
         List<Comparable<?>> actual = new Condition(new Column("test", "test"), null, Arrays.<ExpressionSegment>asList(new LiteralExpressionSegment(0, 0, 1), new LiteralExpressionSegment(0, 0, 2)))
->>>>>>> cb489bd3
                 .getConditionValues(Collections.emptyList());
         assertThat(actual.size(), is(2));
         assertThat((Integer) actual.get(0), is(1));
@@ -57,11 +49,7 @@
     @Test
     public void assertGetConditionValuesForBetween() {
         List<Comparable<?>> actual = new Condition(
-<<<<<<< HEAD
-                new Column("test", "test"), new LiteralExpressionSegment(0, 0, 1), new LiteralExpressionSegment(0, 0, 2)).getConditionValues(Collections.emptyList());
-=======
                 new Column("test", "test"), null, new LiteralExpressionSegment(0, 0, 1), new LiteralExpressionSegment(0, 0, 2)).getConditionValues(Collections.emptyList());
->>>>>>> cb489bd3
         assertThat(actual.size(), is(2));
         assertThat((Integer) actual.get(0), is(1));
         assertThat((Integer) actual.get(1), is(2));
