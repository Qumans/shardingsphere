--- conflicted
+++ resolved
@@ -17,7 +17,7 @@
             <artifactId>sharding-core</artifactId>
             <version>${project.parent.version}</version>
         </dependency>
-        
+
         <dependency>
             <groupId>javax.transaction</groupId>
             <artifactId>jta</artifactId>
@@ -34,29 +34,7 @@
             <groupId>com.atomikos</groupId>
             <artifactId>transactions-jdbc</artifactId>
         </dependency>
-<<<<<<< HEAD
-        <dependency>
-            <groupId>org.apache.servicecomb.saga</groupId>
-            <artifactId>saga-core</artifactId>
-            <exclusions>
-                <exclusion>
-                    <groupId>org.apache.logging.log4j</groupId>
-                    <artifactId>log4j-slf4j-impl</artifactId>
-                </exclusion>
-            </exclusions>
-        </dependency>
-        <dependency>
-            <groupId>org.apache.servicecomb.saga</groupId>
-            <artifactId>saga-format</artifactId>
-        </dependency>
-        <dependency>
-            <groupId>org.slf4j</groupId>
-            <artifactId>slf4j-api</artifactId>
-        </dependency>
 
-=======
-        
->>>>>>> 9e39a5ed
         <dependency>
             <groupId>mysql</groupId>
             <artifactId>mysql-connector-java</artifactId>
