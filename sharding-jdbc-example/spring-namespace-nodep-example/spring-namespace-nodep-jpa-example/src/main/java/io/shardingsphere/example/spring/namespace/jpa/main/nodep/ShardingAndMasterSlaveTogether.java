--- conflicted
+++ resolved
@@ -25,13 +25,8 @@
 public class ShardingAndMasterSlaveTogether {
     
     public static void main(final String[] args) {
-<<<<<<< HEAD
-        try (ConfigurableApplicationContext applicationContext = new ClassPathXmlApplicationContext("META-INF/nodep/shardingMasterSlave.xml")) {
-            CommonService commonService = (CommonService) applicationContext.getBean("springEntityService");
-=======
         try (ConfigurableApplicationContext applicationContext = new ClassPathXmlApplicationContext("META-INF/shardingMasterSlave.xml")) {
             CommonService commonService = applicationContext.getBean(SpringEntityService.class);
->>>>>>> 770340e8
             commonService.processSuccess();
             try {
                 commonService.processFailure();
