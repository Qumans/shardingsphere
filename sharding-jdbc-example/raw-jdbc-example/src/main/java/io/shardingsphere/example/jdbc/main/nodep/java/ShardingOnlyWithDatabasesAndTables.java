--- conflicted
+++ resolved
@@ -35,11 +35,7 @@
 public class ShardingOnlyWithDatabasesAndTables {
     
     public static void main(final String[] args) throws SQLException {
-<<<<<<< HEAD
-        new DataRepository(getDataSource()).demo(true);
-=======
         new JDBCRepository(getDataSource()).demo();
->>>>>>> 4d329e0d
     }
     
     private static DataSource getDataSource() throws SQLException {
