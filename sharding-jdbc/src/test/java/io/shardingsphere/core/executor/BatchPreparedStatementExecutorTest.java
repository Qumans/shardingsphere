--- conflicted
+++ resolved
@@ -95,37 +95,20 @@
     
     @SuppressWarnings("unchecked")
     @Test
-<<<<<<< HEAD
     public void assertNoPreparedStatement() throws SQLException, ReflectiveOperationException {
-        PreparedStatement preparedStatement = mock(PreparedStatement.class);
+        PreparedStatement preparedStatement = getPreparedStatement();
         when(preparedStatement.executeBatch()).thenReturn(new int[] {0, 0});
         setSQLType(SQLType.DQL);
         setExecuteGroups(Collections.singletonList(preparedStatement));
-=======
-    public void assertNoPreparedStatement() throws SQLException {
-        BatchPreparedStatementExecutor actual = new MemoryStrictlyBatchPreparedStatementExecutor(
-                DatabaseType.H2, SQLType.DML, 2, getExecuteTemplate(), Collections.<BatchPreparedStatementExecuteUnit>emptyList());
->>>>>>> e535a38b
         assertThat(actual.executeBatch(), is(new int[] {0, 0}));
     }
     
     @Test
     public void assertExecuteBatchForSinglePreparedStatementSuccess() throws SQLException, ReflectiveOperationException {
-        PreparedStatement preparedStatement = mock(PreparedStatement.class);
-        Connection connection = mock(Connection.class);
-        DatabaseMetaData databaseMetaData = mock(DatabaseMetaData.class);
-        when(databaseMetaData.getURL()).thenReturn("jdbc:h2:mem:test_db");
+        PreparedStatement preparedStatement = getPreparedStatement();
         when(preparedStatement.executeBatch()).thenReturn(new int[] {10, 20});
-<<<<<<< HEAD
-        when(preparedStatement.getConnection()).thenReturn(mock(Connection.class));
         setSQLType(SQLType.DQL);
         setExecuteGroups(Collections.singletonList(preparedStatement));
-=======
-        when(preparedStatement.getConnection()).thenReturn(connection);
-        when(connection.getMetaData()).thenReturn(databaseMetaData);
-        BatchPreparedStatementExecutor actual = new MemoryStrictlyBatchPreparedStatementExecutor(
-                DatabaseType.H2, SQLType.DML, 2, getExecuteTemplate(), createBatchPreparedStatementExecuteUnits(SQL, preparedStatement, "ds_0", 2));
->>>>>>> e535a38b
         assertThat(actual.executeBatch(), is(new int[] {10, 20}));
         verify(preparedStatement).executeBatch();
         verify(getEventCaller(), times(2)).verifyDataSource("ds_0");
@@ -136,27 +119,24 @@
         verify(getEventCaller(), times(0)).verifyException(null);
     }
     
+    private PreparedStatement getPreparedStatement() throws SQLException {
+        PreparedStatement statement = mock(PreparedStatement.class);
+        Connection connection = mock(Connection.class);
+        DatabaseMetaData databaseMetaData = mock(DatabaseMetaData.class);
+        when(databaseMetaData.getURL()).thenReturn("jdbc:h2:mem:ds_master;DB_CLOSE_DELAY=-1;DATABASE_TO_UPPER=false;MODE=MYSQL");
+        when(connection.getMetaData()).thenReturn(databaseMetaData);
+        when(statement.getConnection()).thenReturn(connection);
+        return statement;
+    }
+    
     @Test
     public void assertExecuteBatchForMultiplePreparedStatementsSuccess() throws SQLException, ReflectiveOperationException {
-        PreparedStatement preparedStatement1 = mock(PreparedStatement.class);
-        PreparedStatement preparedStatement2 = mock(PreparedStatement.class);
-        Connection connection = mock(Connection.class);
-        DatabaseMetaData databaseMetaData = mock(DatabaseMetaData.class);
-        when(databaseMetaData.getURL()).thenReturn("jdbc:h2:mem:test_db");
+        PreparedStatement preparedStatement1 = getPreparedStatement();
+        PreparedStatement preparedStatement2 = getPreparedStatement();
         when(preparedStatement1.executeBatch()).thenReturn(new int[] {10, 20});
         when(preparedStatement2.executeBatch()).thenReturn(new int[] {20, 40});
-<<<<<<< HEAD
-        when(preparedStatement1.getConnection()).thenReturn(mock(Connection.class));
-        when(preparedStatement2.getConnection()).thenReturn(mock(Connection.class));
         setSQLType(SQLType.DQL);
         setExecuteGroups(Arrays.asList(preparedStatement1, preparedStatement2));
-=======
-        when(preparedStatement1.getConnection()).thenReturn(connection);
-        when(preparedStatement2.getConnection()).thenReturn(connection);
-        when(connection.getMetaData()).thenReturn(databaseMetaData);
-        BatchPreparedStatementExecutor actual = new MemoryStrictlyBatchPreparedStatementExecutor(DatabaseType.H2, SQLType.DML, 2, getExecuteTemplate(), 
-                createBatchPreparedStatementExecuteUnits(SQL, preparedStatement1, "ds_0", preparedStatement2, "ds_1", 2));
->>>>>>> e535a38b
         assertThat(actual.executeBatch(), is(new int[] {30, 60}));
         verify(preparedStatement1).executeBatch();
         verify(preparedStatement2).executeBatch();
@@ -170,22 +150,11 @@
     
     @Test
     public void assertExecuteBatchForSinglePreparedStatementFailure() throws SQLException, ReflectiveOperationException {
-        PreparedStatement preparedStatement = mock(PreparedStatement.class);
-        Connection connection = mock(Connection.class);
-        DatabaseMetaData databaseMetaData = mock(DatabaseMetaData.class);
-        when(databaseMetaData.getURL()).thenReturn("jdbc:h2:mem:test_db");
+        PreparedStatement preparedStatement = getPreparedStatement();
         SQLException exp = new SQLException();
         when(preparedStatement.executeBatch()).thenThrow(exp);
-<<<<<<< HEAD
-        when(preparedStatement.getConnection()).thenReturn(mock(Connection.class));
         setSQLType(SQLType.DQL);
         setExecuteGroups(Collections.singletonList(preparedStatement));
-=======
-        when(preparedStatement.getConnection()).thenReturn(connection);
-        when(connection.getMetaData()).thenReturn(databaseMetaData);
-        BatchPreparedStatementExecutor actual = new MemoryStrictlyBatchPreparedStatementExecutor(DatabaseType.H2, SQLType.DML, 2, getExecuteTemplate(),
-                createBatchPreparedStatementExecuteUnits(SQL, preparedStatement, "ds_0", 2));
->>>>>>> e535a38b
         assertThat(actual.executeBatch(), is(new int[] {0, 0}));
         verify(preparedStatement).executeBatch();
         verify(getEventCaller(), times(2)).verifyDataSource("ds_0");
@@ -197,26 +166,13 @@
     
     @Test
     public void assertExecuteBatchForMultiplePreparedStatementsFailure() throws SQLException, ReflectiveOperationException {
-        PreparedStatement preparedStatement1 = mock(PreparedStatement.class);
-        PreparedStatement preparedStatement2 = mock(PreparedStatement.class);
-        Connection connection = mock(Connection.class);
-        DatabaseMetaData databaseMetaData = mock(DatabaseMetaData.class);
-        when(databaseMetaData.getURL()).thenReturn("jdbc:h2:mem:test_db");
+        PreparedStatement preparedStatement1 = getPreparedStatement();
+        PreparedStatement preparedStatement2 = getPreparedStatement();
         SQLException exp = new SQLException();
         when(preparedStatement1.executeBatch()).thenThrow(exp);
         when(preparedStatement2.executeBatch()).thenThrow(exp);
-<<<<<<< HEAD
-        when(preparedStatement1.getConnection()).thenReturn(mock(Connection.class));
-        when(preparedStatement2.getConnection()).thenReturn(mock(Connection.class));
         setSQLType(SQLType.DQL);
         setExecuteGroups(Arrays.asList(preparedStatement1, preparedStatement2));
-=======
-        when(preparedStatement1.getConnection()).thenReturn(connection);
-        when(preparedStatement2.getConnection()).thenReturn(connection);
-        when(connection.getMetaData()).thenReturn(databaseMetaData);
-        BatchPreparedStatementExecutor actual = new MemoryStrictlyBatchPreparedStatementExecutor(DatabaseType.H2, SQLType.DML, 2, getExecuteTemplate(),
-                createBatchPreparedStatementExecuteUnits(SQL, preparedStatement1, "ds_0", preparedStatement2, "ds_1", 2));
->>>>>>> e535a38b
         assertThat(actual.executeBatch(), is(new int[] {0, 0}));
         verify(preparedStatement1).executeBatch();
         verify(preparedStatement2).executeBatch();
