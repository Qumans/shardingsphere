--- conflicted
+++ resolved
@@ -37,14 +37,10 @@
     
     private Map<String, T> currentValue;
     
-<<<<<<< HEAD
-    @SafeVarargs
-=======
     private boolean isClosed;
     
     private final int size;
     
->>>>>>> c2e24186
     public MockResultSet(@SuppressWarnings("unchecked") final T... data) {
         columnNamesMetaData = new ArrayList<>(1);
         columnNamesMetaData.add("name");
