/*
 * Licensed to the Apache Software Foundation (ASF) under one or more
 * contributor license agreements.  See the NOTICE file distributed with
 * this work for additional information regarding copyright ownership.
 * The ASF licenses this file to You under the Apache License, Version 2.0
 * (the "License"); you may not use this file except in compliance with
 * the License.  You may obtain a copy of the License at
 *
 *     http://www.apache.org/licenses/LICENSE-2.0
 *
 * Unless required by applicable law or agreed to in writing, software
 * distributed under the License is distributed on an "AS IS" BASIS,
 * WITHOUT WARRANTIES OR CONDITIONS OF ANY KIND, either express or implied.
 * See the License for the specific language governing permissions and
 * limitations under the License.
 */

package org.apache.shardingsphere.orchestration.internal.keygen;

import com.google.common.base.Preconditions;
import com.google.common.base.Strings;
import lombok.Getter;
import lombok.Setter;
import lombok.SneakyThrows;
import org.apache.shardingsphere.orchestration.center.api.DistributedLockManagement;
import org.apache.shardingsphere.orchestration.center.configuration.InstanceConfiguration;
import org.apache.shardingsphere.spi.keygen.ShardingKeyGenerator;

import java.util.Properties;
import java.util.concurrent.ExecutorService;
import java.util.concurrent.Executors;
import java.util.concurrent.SynchronousQueue;

/**
 * Key generator implemented by leaf segment algorithms.
 *
 * @author wangguangyuan
 */
public final class LeafSegmentKeyGenerator implements ShardingKeyGenerator {
    
    private static final String DEFAULT_NAMESPACE = "leaf_segment";
    
    private static final String DEFAULT_STEP = "10000";
    
    private static final String DEFAULT_INITIAL_VALUE = "1";
    
    private static final String DEFAULT_REGISTRY_CENTER = "zookeeper";
    
    private static final String SLANTING_BAR = "/";
    
    private static final String REGULAR_PATTERN = "^((?!/).)*$";
    
    private final ExecutorService incrementCacheIdExecutor;
    
    private final SynchronousQueue<Long> cacheIdQueue;
    
    private DistributedLockManagement distributedLockManagement;
    
    private long id;
    
    private long step;
    
    @Getter
    @Setter
    private Properties properties = new Properties();
    
    public LeafSegmentKeyGenerator() {
        incrementCacheIdExecutor = Executors.newSingleThreadExecutor();
        cacheIdQueue = new SynchronousQueue<>();
    }
    
    @Override
    public String getType() {
        return "LEAF_SEGMENT";
    }
    
    @Override
    public synchronized Comparable<?> generateKey() {
        String leafKey = getLeafKey();
        if (null == distributedLockManagement) {
            initLeafSegmentKeyGenerator(leafKey);
        } else {
            increaseIdWhenLeafKeyStoredInCenter(leafKey);
        }
        return id;
    }
    
    private void initLeafSegmentKeyGenerator(final String leafKey) {
        InstanceConfiguration leafConfiguration = getInstanceConfiguration();
        distributedLockManagement = new DistributedLockManagementServiceLoader().load(leafConfiguration);
        step = getStep();
        id = initializeId(leafKey);
        initializeLeafKeyInCenter(leafKey, id, step);
        initializeCacheIdAsynchronous(id, step);
    }
    
    private void increaseIdWhenLeafKeyStoredInCenter(final String leafKey) {
        if ((id % step) == 0) {
            id = tryTakeCacheId();
            incrementCacheIdAsynchronous(leafKey, step - (id % step));
        }
        ++id;
    }
    
    private long initializeId(final String leafKey) {
        String value = distributedLockManagement.get(leafKey);
        if (!Strings.isNullOrEmpty(value)) {
            return Long.parseLong(value) + 1;
        } else {
            return getInitialValue();
        }
    }
    
    private void initializeLeafKeyInCenter(final String leafKey, final long id, final long step) {
        distributedLockManagement.initLock(leafKey);
        while (!distributedLockManagement.tryLock()) {
            continue;
        }
        distributedLockManagement.persist(leafKey, String.valueOf(id + step - id % step));
        distributedLockManagement.tryRelease();
    }
    
    private void initializeCacheIdAsynchronous(final long id, final long step) {
        incrementCacheIdExecutor.execute(new Runnable() {

            @Override
            public void run() {
                tryPutCacheId(id + step - id % step);
            }
        });
    }
    
    private void incrementCacheIdAsynchronous(final String leafKey, final long step) {
        incrementCacheIdExecutor.execute(new Runnable() {

            @Override
            public void run() {
                long newId = incrementCacheId(leafKey, step);
                tryPutCacheId(newId);
            }
        });
    }
    
    private InstanceConfiguration getInstanceConfiguration() {
        InstanceConfiguration result = new InstanceConfiguration(getRegistryCenterType(), properties);
        result.setNamespace(DEFAULT_NAMESPACE);
        result.setServerLists(getServerList());
        return result;
    }
    
    @SneakyThrows
    private long incrementCacheId(final String leafKey, final long step) {
        while (!distributedLockManagement.tryLock()) {
            continue;
        }
        long result = updateCacheIdInCenter(leafKey, step);
        distributedLockManagement.tryRelease();
        return result;
    }
    
    private long updateCacheIdInCenter(final String leafKey, final long step) {
        String cacheIdInString = distributedLockManagement.get(leafKey);
        if (Strings.isNullOrEmpty(cacheIdInString)) {
            return Long.MIN_VALUE;
        }
        long cacheId = Long.parseLong(cacheIdInString);
        long result = cacheId + step;
        distributedLockManagement.persist(leafKey, String.valueOf(result));
        return result;
    }
    
    @SneakyThrows
    private void tryPutCacheId(final long id) {
        cacheIdQueue.put(id);
    }
    
    @SneakyThrows
    private long tryTakeCacheId() {
        return cacheIdQueue.take();
    }
    
    private long getStep() {
        long result = Long.parseLong(properties.getProperty("leaf.segment.step", DEFAULT_STEP));
        Preconditions.checkArgument(result > 0L && result < Long.MAX_VALUE);
        return result;
    }
    
    private long getInitialValue() {
        long result = Long.parseLong(properties.getProperty("leaf.segment.id.initial.value", DEFAULT_INITIAL_VALUE));
        Preconditions.checkArgument(result >= 0L && result < Long.MAX_VALUE);
        return result;
    }
    
    private String getLeafKey() {
        String leafKey = properties.getProperty("leaf.key");
        Preconditions.checkArgument(!Strings.isNullOrEmpty(leafKey));
        Preconditions.checkArgument(leafKey.matches(REGULAR_PATTERN));
        return SLANTING_BAR + leafKey;
    }
    
    private String getServerList() {
        String result = properties.getProperty("server.list");
        Preconditions.checkArgument(!Strings.isNullOrEmpty(result));
        return result;
    }
    
<<<<<<< HEAD
=======
    private String getDigest() {
        return properties.getProperty("registry.center.digest");
    }
    
>>>>>>> ce0b8fc6
    private String getRegistryCenterType() {
        return properties.getProperty("registry.center.type", DEFAULT_REGISTRY_CENTER);
    }
}<|MERGE_RESOLUTION|>--- conflicted
+++ resolved
@@ -204,13 +204,6 @@
         return result;
     }
     
-<<<<<<< HEAD
-=======
-    private String getDigest() {
-        return properties.getProperty("registry.center.digest");
-    }
-    
->>>>>>> ce0b8fc6
     private String getRegistryCenterType() {
         return properties.getProperty("registry.center.type", DEFAULT_REGISTRY_CENTER);
     }
